--- conflicted
+++ resolved
@@ -6,17 +6,11 @@
   - arel/
 
 extra-deps:
-<<<<<<< HEAD
   - extensible-effects-1.11.0.0
   - type-aligned-0.9.6
   - th-printf-0.3.1
-  - aur-5.0.0
-  - servant-0.5
-  - servant-client-0.5
-=======
   - aur-5.0.1
   - servant-0.7
   - servant-client-0.7
->>>>>>> c04cbecc
   
 flags: {}