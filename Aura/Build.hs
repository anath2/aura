--- conflicted
+++ resolved
@@ -47,11 +47,7 @@
 installPkgFiles pacOpts files = checkDBLock >> pacman (["-U"] ++ pacOpts ++ files)
 
 -- All building occurs within temp directories in the package cache.
-<<<<<<< HEAD
-buildPackages :: SourcePackage a => [a] -> Aura [FilePath]
-=======
 buildPackages :: (Buildable a, Show a) => [a] -> Aura [FilePath]
->>>>>>> 8fb6c86d
 buildPackages []   = return []
 buildPackages pkgs = ask >>= \ss -> do
   let buildPath = buildPathOf ss
@@ -59,13 +55,8 @@
   wrap result
 
 -- Handles the building of Packages. Fails nicely.
-<<<<<<< HEAD
--- Assumed: All pacman and AUR dependencies are already installed.
-build :: SourcePackage a => [FilePath] -> [a] -> Aura [FilePath]
-=======
 -- Assumed: All dependencies are already installed.
 build :: (Buildable a, Show a) => [FilePath] -> [a] -> Aura [FilePath]
->>>>>>> 8fb6c86d
 build built []       = return $ filter notNull built
 build built ps@(p:_) = do
   notify $ buildPackages_1 pn
@@ -74,11 +65,7 @@
       where pn = pkgNameOf p
         
 -- Perform the actual build.
-<<<<<<< HEAD
-build' :: SourcePackage a => [a] -> Aura ([FilePath],[a])
-=======
 build' :: Buildable a => [a] -> Aura ([FilePath],[a])
->>>>>>> 8fb6c86d
 build' []     = failure "build' : You should never see this."
 build' (p:ps) = ask >>= \ss -> do
   let makepkg'   = if toSuppress then makepkgQuiet else makepkgVerbose
@@ -92,16 +79,6 @@
   liftIO $ cd curr
   return (paths,ps)
 
-<<<<<<< HEAD
-getSourceCode :: SourcePackage a => a -> String -> FilePath -> Aura ()
-getSourceCode pkg user currDir = liftIO $ do
-  chown user currDir []
-  sourceDir <- getSource pkg currDir
-  chown user sourceDir ["-R"]
-  cd sourceDir
-
-overwritePkgbuild :: SourcePackage a => a -> Aura ()
-=======
 getSourceCode :: Buildable a => a -> String -> FilePath -> Aura ()
 getSourceCode pkg user currDir = liftIO $ do
   chown user currDir []
@@ -110,19 +87,14 @@
   cd sourceDir
 
 overwritePkgbuild :: Buildable a => a -> Aura ()
->>>>>>> 8fb6c86d
 overwritePkgbuild p = (mayHotEdit `liftM` ask) >>= check
     where check True  = liftIO . writeFile "PKGBUILD" . pkgbuildOf $ p
           check False = return ()
 
 -- Inform the user that building failed. Ask them if they want to
 -- continue installing previous packages that built successfully.
-<<<<<<< HEAD
-buildFail :: SourcePackage a => [FilePath] -> [a] -> String -> Aura ([FilePath],[a])
-=======
 buildFail :: (Buildable a, Show a) =>
              [FilePath] -> [a] -> String -> Aura ([FilePath],[a])
->>>>>>> 8fb6c86d
 buildFail _ [] _ = failure "buildFail : You should never see this message."
 buildFail built (p:ps) errors = ask >>= \ss -> do
   let lang = langOf ss
