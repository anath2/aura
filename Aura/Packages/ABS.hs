--- conflicted
+++ resolved
@@ -29,19 +29,28 @@
    absInfoLookup
   ,absSearchLookup
   ,absSync
+  ,filterABSPkgs
   ,ABSPkg
   )
 where
 
+import Data.List (find)
+import Control.Monad    (filterM, liftM, void)
 import Text.Regex.PCRE  ((=~))
-import Control.Monad    (liftM, void)
+import System.Directory (doesDirectoryExist, getDirectoryContents)
 import System.FilePath
 
+import Aura.Bash
+import Aura.Core
+import Aura.Languages
+import Aura.Monad.Aura
+import Aura.Colour.Text
+import Aura.Settings.Base
+import Aura.Pacman (pacmanOutput)
+import Aura.Utils  (entrify)
 import Aura.Packages.Repository (filterRepoPkgs)
-import Aura.Pacman              (pacmanOutput)
-import Aura.Monad.Aura
-import Aura.Core
-import Aura.Bash
+
+import Utilities (readFileUTF8, split)
 
 import qualified Aura.Shell as A (quietShellCmd)  -- Aura - Has failure checks
 import qualified Shell      as S (quietShellCmd)  -- IO   - Doesn't
@@ -65,17 +74,8 @@
       let loc = absBasePath </> repoOf p </> pkgNameOf p
       S.quietShellCmd "cp" ["-R",loc,fp]
       return $ fp </> pkgNameOf p
-<<<<<<< HEAD
-  rewrap (ABSPkg n r v p ns) ns' = ABSPkg n r v p ns'
-=======
   rewrap (ABSPkg n r v p _) ns = ABSPkg n r v p ns
-  buildable pkg = do
-      repo <- repository name
-      absSync repo name
-      pkgbuild <- liftIO . readFile . pkgbuildPath repo $ name
-      ABSPkg name repo ver pkgbuild `liftM` namespace name pkgbuild
-          where (name,ver) = parseNameAndVersionDemand pkg
->>>>>>> 96bb6264
+
 
 instance Show ABSPkg where
     show = pkgNameWithVersionDemand
@@ -96,20 +96,16 @@
 absSync :: String -> String -> Aura ()
 absSync repo name = void $ A.quietShellCmd "abs" [repo </> name]
 
-<<<<<<< HEAD
+-- TODO: Consider removing
+absInfoLookup = absPkg
+
 -- | Construct a ABSPkg for a string.
 absPkg :: String -> Aura ABSPkg
 absPkg pkgName = do
   pkgs <- absSearchLookup pkgName
-  case (find (\a -> nameOf a == pkgName) pkgs) of
+  case (find (\a -> pkgNameOf a == pkgName) pkgs) of
     Just a -> return a
     Nothing -> failure $ "No matching packages for " ++ pkgName
-
--- | Get info about the named package from the exact package name.
-absInfoLookup :: String -> Aura ABSPkg
-absInfoLookup pkgName = do
-  pkgbuild <- liftIO $ readFileUTF8 $ pkgBuildFile pkgName
-  parsePkgBuild pkgName pkgbuild
 
 -- | Search for packages matching the given pattern.
 absSearchLookup :: String -> Aura [ABSPkg]
@@ -136,8 +132,8 @@
                -> String -- ^ PKGBUILD contents
                -> Aura ABSPkg
 parsePkgBuild' repo pkgloc pkgbuild =
-  let ns' = B.namespace pkgloc pkgbuild
-      getVal ns key = case B.value ns key of
+  let ns' = namespace pkgloc pkgbuild
+      getVal ns key = case value ns key of
         a : _ -> return a
         [] -> failure $ "Unable to extract value for key " ++ key
   in do
@@ -167,7 +163,6 @@
     packages <- filterM doesDirectoryExist entries'
     return
       $ filter (\pkg -> pkg =~ pattern) packages
-=======
+
 filterABSPkgs :: PkgFilter
-filterABSPkgs = filterRepoPkgs
->>>>>>> 96bb6264
+filterABSPkgs = filterRepoPkgs