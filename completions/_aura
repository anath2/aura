--- conflicted
+++ resolved
@@ -398,218 +398,6 @@
 	done
 }
 
-<<<<<<< HEAD
-# main dispatcher
-_aura() {
-    typeset -A opt_args
-
-    # options for passing to _arguments
-    # A C L O are aura commands. The rest are from pacman.
-    typeset -a _aura_opts_commands
-    _aura_opts_commands=(
-        '-A[Install and manage AUR packages]'
-        '-B[Manage the global package state]'
-        '-C[Manage the package cache]'
-        '-L[Analyse the pacman log file]'
-        '-O[Manage orphan packages]'
-        '-Q[Query the package database]'
-        '-R[Remove a packags]'
-        '-S[Synchronize repo packages]'
-        '-U[Upgrade packages]'
-        '-V[Display version information]'
-        '-h[Help message]'
-        '--no-pp[Do not use powerpill]'
-        '--viewconf[View the pacman config file read-only]'
-        '--languages[Display available output languages]'
-    )
-
-
-    # options for passing to _arguments: options common to all commands
-    # Options commented out are supposed to be supported, but aren't.
-    typeset -a _aura_opts_common
-    _aura_opts_common=(
-#        '-b[Alternate database location]:database_location:_files -/'
-        '-h[Display syntax for the given operation]'
-#        '-r[Set alternate installation root]:installation root:_files -/'
-        '-v[Be more verbose]'
-        '--auradebug[Show aura settings information.]'
-#        '--cachedir[Alternate package cache location]:cache_location:_files -/'
-#        '--config[An alternate configuration file]:config file:_files'
-#        '--logfile[An alternate log file]:config file:_files'
-        '--noconfirm[Do not ask for confirmation in Aura or Pacman]'
-        '--noprogressbar[Do not show a progress bar when downloading files]'
-        '--noscriptlet[Do not execute the install scriptlet if one exists]'
-        '--print[Only print the targets instead of performing the operation]'
-    )
-
-    # options for passing to _arguments: options for --aursync commands
-    typeset -a _aura_opts_aursync
-    _aura_opts_aursync=(
-        '-a[Uninstall unneeded build deps after installation.]'
-        '-d[Display package dependencies. Recursive for AUR deps.]'
-        '-i[Display AUR package information.]'
-        '-k[Show PKGBUILD diffs when upgrading.]'
-        '-p[Display an AUR package PKGBUILD.]'
-        '-q[Display less information for certain operations.]'
-        '-s[Search the AUR. Words only. No regex.]'
-        '-u[Upgrade all installed AUR packages.]'
-        '-w[Download an AUR package source tarball.]'
-        '-x[Unsuppress makepkg output during building.]'
-        '--aurignore=[Ignore AUR packages when installing.]'
-        "--dryrun[Perform checks, but don't build.]"
-        '--hotedit[Prompt user to edit PKGBUILD before dep checks.]'
-        '--ignorearch[makepkg will ignore processor architecture.]'
-    )
-
-    # options for passing to _arguments: options for --save commands
-    typeset -a _aura_opts_save
-    _aura_opts_save=(
-        '-c[Given n, save n recent package states and remove the rest.']
-        '-r[Restore a previously saved package state]'
-    )
-
-    # options for passing to _arguments: options for --downgrade commands
-    typeset -a _aura_opts_downgrade
-    _aura_opts_downgrade=(
-        '-b[Backup the cache to a given directory.]'
-        '-c[Given n, save n versions of each package file. Delete rest.]'
-        '-s[Search the cache via a regex.]'
-        '*:installed package:_aura_completions_installed_packages'
-    )
-
-    # options for passing to _arguments: options for --viewlog commands
-    typeset -a _aura_opts_viewlog
-    _aura_opts_viewlog=(
-        '-i[View package installation history.]'
-        '-s[Search log file via a regex.]'
-    )
-
-    # options for passing to _arguments: options for --orphans commands
-    typeset -a _aura_opts_orphans
-    _aura_opts_orphans=( '-j[Uninstall all orphan packages.]' )
-
-    # options for passing to _arguments: options for --upgrade commands
-    typeset -a _aura_opts_pkgfile
-    _aura_opts_pkgfile=(
-        '-d[Skip dependency checks]'
-        '-f[Overwrite conflicting files]'
-        '*:package file:_files -g "*.pkg.tar.*(.)"'
-    )
-
-    # options for passing to _arguments: subactions for --query command
-    typeset -a _aura_opts_query_actions
-    _aura_opts_query_actions=(
-        '-g[View all members of a package group]:*:package groups:->query_group'
-        '-o[Query the package that owns a file]:file:_files'
-        '-p[Package file to query]:*:package file:->query_file'
-        '-s[Search package names and descriptions]:*:search text:->query_search'
-    )
-
-    # options for passing to _arguments: options for --query and subcommands
-    typeset -a _aura_opts_query_modifiers
-    _aura_opts_query_modifiers=(
-        '-c[List package changelog]'
-        '-d[List packages installed as dependencies]'
-        '-e[List packages explicitly installed]'
-        '-i[View package information]'
-        '-ii[View package information including backup files]'
-        '-k[Check package files]'
-        '-l[List package contents]'
-        '-m[List installed packages not found in sync db(s)]'
-        '-q[Display less information for certain operations.]'
-        '-t[List packages not required by any package]'
-        '-u[List packages that can be upgraded]'
-    )
-
-    # options for passing to _arguments: options for --remove command
-    typeset -a _aura_opts_remove
-    _aura_opts_remove=(
-        '-c[Remove all dependent packages]'
-        '-d[Skip dependency checks]'
-        '-k[Only remove database entry, do not remove files]'
-        '-n[Remove protected configuration files]'
-        '-s[Remove dependencies not required by other packages]'
-        '*:installed package:_aura_completions_installed_packages'
-    )
-
-    # options for passing to _arguments: options for --sync command
-    typeset -a _aura_opts_sync_actions
-    _aura_opts_sync_actions=(
-        '*-c[Remove old packages from cache]:*:clean:->sync_clean'
-        '*-cc[Remove all packages from cache]:*:clean:->sync_clean'
-        '-g[View all members of a package group]:*:package groups:->sync_group'
-        '-s[Search package names and descriptions]:*:search text:->sync_search'
-    )
-
-    # options for passing to _arguments: options for --sync command
-    typeset -a _aura_opts_sync_modifiers
-    _aura_opts_sync_modifiers=(
-        '-d[Skip dependency checks]'
-        '-f[Overwrite conflicting files]'
-        '-i[View package information]'
-        '-l[List all packages in a repository]'
-        '-p[Print download URIs for each package to be installed]'
-        '-q[Display less information for certain operations.]'
-        '-u[Upgrade all out-of-date packages]'
-        '-w[Download packages only]'
-        '-y[Download fresh package databases]'
-        '*--ignore[Ignore a package upgrade]:package:
-            _aura_completions_all_packages'
-        '*--ignoregroup[Ignore a group upgrade]:package group:
-            _aura_completions_all_groups'
-        '--asdeps[Install packages as non-explicitly installed]'
-        '--asexplicit[Install packages as explicitly installed]'
-    )
-
-    case $words[2] in
-        -A*) _arguments -s : "$_aura_opts_common[@]" "$_aura_opts_aursync[@]"   ;;
-        -B*) _arguments -s : "$_aura_opts_common[@]" "$_aura_opts_save[@]"      ;;
-        -C*) _arguments -s : "$_aura_opts_common[@]" "$_aura_opts_downgrade[@]" ;;
-        -L*) _arguments -s : "$_aura_opts_common[@]" "$_aura_opts_viewlog[@]"   ;;
-        -O*) _arguments -s : "$_aura_opts_common[@]" "$_aura_opts_orphans[@]"   ;;
-        -Q*g*) # ipkg groups
-            _arguments -s : \
-                "$_aura_opts_common[@]" \
-                "$_aura_opts_query_modifiers[@]" \
-                '*:groups:_aura_completions_installed_groups'
-            ;;
-        -Q*o*) # file
-            _arguments -s : \
-                "$_aura_opts_common[@]" \
-                "$_aura_opts_query_modifiers[@]" \
-                '*:package file:_files'
-            ;;
-        -Q*p*) # file *.pkg.tar.*
-            _arguments -s : \
-                "$_aura_opts_common[@]" \
-                "$_aura_opts_query_modifiers[@]" \
-                '*:package file:_files -g "*.pkg.tar.*"'
-            ;;
-        -Q*)  _aura_action_query    ;;
-        -R*)  _aura_action_remove   ;;
-        -S*c*) # no completion
-            return 0
-            ;;
-        -S*l*) # repos
-            _arguments -s : \
-                "$_aura_opts_common[@]" \
-                "$_aura_opts_sync_modifiers[@]" \
-                '*:package repo:_aura_completions_repositories' \
-                ;;
-        -S*g*) # pkg groups
-            _arguments -s : \
-                "$_aura_opts_common[@]" \
-                "$_aura_opts_sync_modifiers[@]" \
-                '*:package group:_aura_completions_all_groups'
-            ;;
-        -S*)  _aura_action_sync     ;;
-        -U*)  _aura_action_upgrade  ;;
-        -V*)  _aura_action_version  ;;
-        -h*)  _aura_action_help     ;;
-        -  )  _aura_action_none     ;;
-        *  )  return 1              ;;
-    esac
-=======
 _aura_comp() {
 	local -a args cmds
 	local tmp
@@ -791,7 +579,6 @@
 			esac
 			;;
 	esac
->>>>>>> 88f463ec
 }
 
 # run the main dispatcher
