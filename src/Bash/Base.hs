--- conflicted
+++ resolved
@@ -60,7 +60,7 @@
                   deriving (Eq, Show)
 
 data BashExpansion = BashExpansion String [BashString]
-                     deriving (Eq,Show)
+                     deriving (Eq, Show)
 
 type Namespace = M.Map String [BashString]
 type Script    = [Field]  -- A parsed Bash script.
@@ -79,29 +79,15 @@
 -- | Never call this directly. Use `value` in `Aura/Bash`.
 getVar :: Namespace -> String -> Maybe [String]
 getVar ns s = case M.lookup s ns of
-<<<<<<< HEAD
                 Nothing -> Nothing
                 Just bs -> Just $ foldMap fromBashString bs
-
-fromBashString :: BashString -> String
-fromBashString (SingleQ s) = s
-fromBashString (DoubleQ s) = s
-fromBashString (NoQuote s) = s
-fromBashString (Backtic c) = '`' : fromCommand c <> "`"
-
-fromCommand :: Field -> String
-fromCommand (Command c as) = unwords $ c : fromBashString <$> as
-=======
-  Nothing -> Nothing
-  Just bs -> Just $ foldMap fromBashString bs
 
 fromBashString :: BashString -> [String]
 fromBashString (SingleQ s) = [s]
 fromBashString (DoubleQ l) = rights l
 fromBashString (NoQuote l) = rights l
-fromBashString (Backtic c) = ['`' : unwords (fromCommand c) ++ "`"]
+fromBashString (Backtic c) = ["`" <> unwords (fromCommand c) <> "`"]
 
 fromCommand :: Field -> [String]
 fromCommand (Command c as) =  c : foldMap fromBashString as
->>>>>>> 83f1e723
 fromCommand _ = error "Argument given was not a Command."