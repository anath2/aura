{-

Copyright 2012, 2013, 2014, 2015, 2016 Colin Woodbury <colingw@gmail.com>

This file is part of Aura.

Aura is free s

             oftwar
        e:youcanredist
     ributeitand/ormodify
    itunderthetermsoftheGN
   UGeneralPublicLicenseasp
  ublishedbytheFreeSoftw
 areFoundation,either     ver        sio        n3o        fth
 eLicense,or(atyou       ropti      on)an      ylate      rvers
ion.Auraisdistr         ibutedi    nthehop    ethatit    willbeu
 seful,butWITHOUTA       NYWAR      RANTY      ;with      outev
 entheimpliedwarranty     ofM        ERC        HAN        TAB
  ILITYorFITNESSFORAPART
   ICULARPURPOSE.SeetheGNUG
    eneralPublicLicensefor
     moredetails.Youshoul
        dhavereceiveda
             copyof

the GNU General Public License
along with Aura.  If not, see <http://www.gnu.org/licenses/>.

-}

import System.Environment (getArgs)
import Control.Monad      (when)
import System.Exit        (exitSuccess, exitFailure)
import Data.List          (nub, sort, intercalate)
import Data.Foldable      (traverse_)
import Data.Monoid        ((<>))

import Aura.Colour.Text (yellow)
import Aura.Shell       (shellCmd)
import Aura.Settings.Enable
import Aura.Settings.Base
import Aura.Monad.Aura
import Aura.Languages
import Aura.Pacman
import Aura.Flags
import Aura.Utils
import Aura.Core
import Aura.Logo

import Utilities (replaceByPatt)
import Shell     (showCursor, hideCursor)

import Aura.Commands.A as A
import Aura.Commands.B as B
import Aura.Commands.C as C
import Aura.Commands.L as L
import Aura.Commands.M as M
import Aura.Commands.O as O

---

type UserInput = ([Flag], [String], [String])

auraVersion :: String
<<<<<<< HEAD
auraVersion = "1.4.0"
=======
auraVersion = "1.3.5"
>>>>>>> f06cf8e9

main :: IO a
main = getArgs >>= prepSettings . processFlags >>= execute >>= exit

processFlags :: [String] -> (UserInput, Maybe Language)
processFlags args = ((flags, nub input, pacOpts'), language)
    where (language, _) = parseLanguageFlag args
          (flags, input, pacOpts) = parseFlags language args
          pacOpts' = nub $ pacOpts <> reconvertFlags dualFlagMap flags
                   <> reconvertFlags pacmanFlagMap flags

-- | Set the local environment.
prepSettings :: (UserInput, Maybe Language) -> IO (UserInput, Settings)
prepSettings (ui, lang) = (,) ui <$> getSettings lang ui

-- | Hand user input to the Aura Monad and run it.
execute :: (UserInput, Settings) -> IO (Either String ())
execute ((flags, input, pacOpts), ss) = do
  let flags' = filter notSettingsFlag flags
  when (Debug `elem` flags) $ debugOutput ss
  runAura (executeOpts (flags', input, pacOpts)) ss

exit :: Either String () -> IO a
exit (Left e)  = putStrLn e *> exitFailure
exit (Right _) = exitSuccess

-- | After determining what Flag was given, dispatches a function.
-- The `flags` must be sorted to guarantee the pattern matching
-- below will work properly.
-- If no matches on Aura flags are found, the flags are assumed to be
-- pacman's.
executeOpts :: UserInput -> Aura ()
executeOpts ([], _, []) = executeOpts ([Help], [], [])
executeOpts (flags, input, pacOpts) =
  case sort flags of
    (AURInstall:fs) ->
        case fs of
          []             -> trueRoot (sudo $ A.install pacOpts input)
          [Upgrade]      -> trueRoot (sudo $ A.upgradeAURPkgs pacOpts input)
          [Info]         -> A.aurPkgInfo input
          [Search]       -> A.aurPkgSearch input
          [ViewDeps]     -> A.displayPkgDeps input
          [Download]     -> A.downloadTarballs input
          [GetPkgbuild]  -> A.displayPkgbuild input
          (Refresh:fs')  -> sudo $ syncAndContinue (fs', input, pacOpts)
          _              -> scoldAndFail executeOpts_1
    (ABSInstall:fs) ->
        case fs of
          []             -> trueRoot (sudo $ M.install pacOpts input)
          [TreeSync]     -> sudo $ M.addToTree input
          [Search]       -> M.absSearch input
          [Info]         -> M.absInfo input
          [Clean]        -> sudo M.cleanABSTree
          [ViewDeps]     -> M.displayPkgDeps input
          [GetPkgbuild]  -> M.displayPkgbuild input
          (Refresh:fs')  -> sudo $ syncABSAndContinue (fs', input, pacOpts)
          _              -> scoldAndFail executeOpts_1
    (SaveState:fs) ->
        case fs of
          []             -> sudo B.saveState
          [Clean]        -> sudo $ B.cleanStates input
          [RestoreState] -> sudo B.restoreState
          _              -> scoldAndFail executeOpts_1
    (Cache:fs) ->
        case fs of
          []             -> sudo $ C.downgradePackages pacOpts input
          [Clean]        -> sudo $ C.cleanCache input
          [Clean, Clean]  -> sudo C.cleanNotSaved
          [Search]       -> C.searchCache input
          [CacheBackup]  -> sudo $ C.backupCache input
          _              -> scoldAndFail executeOpts_1
    (LogFile:fs) ->
        case fs of
          []       -> ask >>= L.viewLogFile . logFilePathOf
          [Search] -> L.searchLogFile input
          [Info]   -> L.logInfoOnPkg input
          _        -> scoldAndFail executeOpts_1
    (Orphans:fs) ->
        case fs of
          []        -> O.displayOrphans input
          [Abandon] -> sudo $ orphans >>= flip removePkgs pacOpts
          _         -> scoldAndFail executeOpts_1
    [ViewConf]  -> viewConfFile
    [Languages] -> displayOutputLanguages
    [Help]      -> printHelpMsg pacOpts
    [Version]   -> getVersionInfo >>= animateVersionMsg
    _ -> catch (pacman $ pacOpts <> hijackedFlags <> input) pacmanFailure
    where hijackedFlags = reconvertFlags hijackedFlagMap flags

-- | `-y` was included with `-A`. Sync database before continuing.
syncAndContinue :: UserInput -> Aura ()
syncAndContinue (flags, input, pacOpts) =
  syncDatabase pacOpts *> executeOpts (AURInstall:flags, input, pacOpts)

-- | `-y` was included with `-M`. Sync local ABS tree before continuing.
syncABSAndContinue :: UserInput -> Aura ()
syncABSAndContinue (flags, input, pacOpts) =
  M.absSync *> executeOpts (ABSInstall:flags, input, pacOpts)

----------
-- GENERAL
----------
viewConfFile :: Aura ()
viewConfFile = shellCmd "less" [pacmanConfFile]

displayOutputLanguages :: Aura ()
displayOutputLanguages = do
  notify displayOutputLanguages_1
  liftIO $ traverse_ print allLanguages

printHelpMsg :: [String] -> Aura ()
printHelpMsg [] = ask >>= \ss -> do
  pacmanHelp <- getPacmanHelpMsg
  liftIO . putStrLn . getHelpMsg ss $ pacmanHelp
printHelpMsg pacOpts = pacman $ pacOpts <> ["-h"]

getHelpMsg :: Settings -> [String] -> String
getHelpMsg settings pacmanHelpMsg = intercalate "\n" allMessages
    where lang = langOf settings
          allMessages   = [replacedLines, auraOperMsg lang, manpageMsg lang]
          replacedLines = unlines (replaceByPatt patterns <$> pacmanHelpMsg)
          colouredMsg   = yellow $ inheritedOperTitle lang
          patterns      = [("pacman", "aura"), ("operations", colouredMsg)]

-- | Animated version message.
animateVersionMsg :: [String] -> Aura ()
animateVersionMsg verMsg = ask >>= \ss -> liftIO $ do
  hideCursor
  traverse_ (putStrLn . padString verMsgPad) verMsg  -- Version message
  raiseCursorBy 7  -- Initial reraising of the cursor.
  drawPills 3
  traverse_ putStrLn $ renderPacmanHead 0 Open  -- Initial rendering of head.
  raiseCursorBy 4
  takeABite 0  -- Initial bite animation.
  traverse_ pillEating pillsAndWidths
  clearGrid
  version ss
  showCursor
    where pillEating (p, w) = clearGrid *> drawPills p *> takeABite w
          pillsAndWidths   = [(2, 5), (1, 10), (0, 15)]

version :: Settings -> IO ()
version ss = do
  putStrLn auraLogo
  putStrLn $ "AURA Version " <> auraVersion
  putStrLn " by Colin Woodbury\n"
  traverse_ putStrLn . translatorMsg . langOf $ ss<|MERGE_RESOLUTION|>--- conflicted
+++ resolved
@@ -63,11 +63,7 @@
 type UserInput = ([Flag], [String], [String])
 
 auraVersion :: String
-<<<<<<< HEAD
 auraVersion = "1.4.0"
-=======
-auraVersion = "1.3.5"
->>>>>>> f06cf8e9
 
 main :: IO a
 main = getArgs >>= prepSettings . processFlags >>= execute >>= exit
