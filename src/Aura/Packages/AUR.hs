-- | Module for connecting to the AUR servers,
-- downloading PKGBUILDs and source tarballs, and handling them.

{-

Copyright 2012, 2013, 2014, 2015, 2016 Colin Woodbury <colingw@gmail.com>

This file is part of Aura.

Aura is free software: you can redistribute it and/or modify
it under the terms of the GNU General Public License as published by
the Free Software Foundation, either version 3 of the License, or
(at your option) any later version.

Aura is distributed in the hope that it will be useful,
but WITHOUT ANY WARRANTY; without even the implied warranty of
MERCHANTABILITY or FITNESS FOR A PARTICULAR PURPOSE.  See the
GNU General Public License for more details.

You should have received a copy of the GNU General Public License
along with Aura.  If not, see <http://www.gnu.org/licenses/>.

-}

module Aura.Packages.AUR
    ( aurLookup
    , aurRepo
    , isAurPackage
    , sourceTarball
    , aurInfo
    , aurSearch
    , pkgUrl
    ) where

<<<<<<< HEAD
import           BasicPrelude hiding (FilePath, liftIO, (</>))

import qualified Data.Text            as T
import           Linux.Arch.Aur
import           Filesystem.Path.CurrentOS      (FilePath,(</>),fromText)
=======
import           Control.Monad ((>=>))
import           Data.Function (on)
import           Data.List (sortBy)
import           Data.Monoid ((<>))
import           Data.Maybe
import qualified Data.Text as T
import           Linux.Arch.Aur
import           System.FilePath ((</>))
>>>>>>> fce8946c

import           Aura.Core
import           Aura.Monad.Aura
import           Aura.Pkgbuild.Base
import           Aura.Pkgbuild.Fetch
import           Aura.Settings.Base

import           Utilities (decompress)
import           Internet

---

aurLookup :: T.Text -> Aura (Maybe Buildable)
aurLookup name = fmap (makeBuildable name) <$> pkgbuild' name

aurRepo :: Repository
aurRepo = Repository $ aurLookup >=> traverse packageBuildable

makeBuildable :: T.Text -> Pkgbuild -> Buildable
makeBuildable name pb = Buildable
    { baseNameOf   = name
    , pkgbuildOf   = pb
    , isExplicit   = False
    , buildScripts = f }
    where f :: FilePath -> Aura (Maybe FilePath)
          f fp = liftIO ( sourceTarball fp name ) >>= traverse (liftShelly . decompress)

isAurPackage :: T.Text -> Aura Bool
isAurPackage name = isJust <$> pkgbuild' name

----------------
-- AUR PKGBUILDS
----------------
aurLink :: T.Text
aurLink = "https://aur.archlinux.org"

pkgUrl :: T.Text -> FilePath
pkgUrl pkg = fromText aurLink </> "packages" </> fromText pkg

------------------
-- SOURCE TARBALLS
------------------
sourceTarball :: FilePath            -- ^ Where to save the tarball.
              -> T.Text              -- ^ Package name.
              -> IO (Maybe FilePath) -- ^ Saved tarball location.
<<<<<<< HEAD
sourceTarball path = fmap join . (info >=> traverse f)
    where f = saveUrlContents path . (aurLink <>) . urlPathOf
=======
sourceTarball path pkg = do
  i <- info [pkg]
  case i of
    [] -> pure Nothing
    (i':_) -> saveUrlContents path . (aurLink <>) . T.unpack $ urlPathOf i'
>>>>>>> fce8946c

------------
-- RPC CALLS
------------
sortAurInfo :: SortScheme -> [AurInfo] -> [AurInfo]
sortAurInfo scheme ai = sortBy compare' ai
  where compare' = case scheme of
                     ByVote -> \x y -> compare (aurVotesOf y) (aurVotesOf x)
                     Alphabetically -> compare `on` aurNameOf

aurSearch :: T.Text -> Aura [AurInfo]
aurSearch regex = asks sortSchemeOf >>= \scheme ->
                  sortAurInfo scheme <$> search regex

aurInfo :: [T.Text] -> Aura [AurInfo]
aurInfo pkgs = sortAurInfo Alphabetically <$> info pkgs<|MERGE_RESOLUTION|>--- conflicted
+++ resolved
@@ -32,22 +32,11 @@
     , pkgUrl
     ) where
 
-<<<<<<< HEAD
 import           BasicPrelude hiding (FilePath, liftIO, (</>))
 
-import qualified Data.Text            as T
 import           Linux.Arch.Aur
 import           Filesystem.Path.CurrentOS      (FilePath,(</>),fromText)
-=======
-import           Control.Monad ((>=>))
-import           Data.Function (on)
-import           Data.List (sortBy)
-import           Data.Monoid ((<>))
-import           Data.Maybe
 import qualified Data.Text as T
-import           Linux.Arch.Aur
-import           System.FilePath ((</>))
->>>>>>> fce8946c
 
 import           Aura.Core
 import           Aura.Monad.Aura
@@ -73,7 +62,7 @@
     , isExplicit   = False
     , buildScripts = f }
     where f :: FilePath -> Aura (Maybe FilePath)
-          f fp = liftIO ( sourceTarball fp name ) >>= traverse (liftShelly . decompress)
+          f fp = sourceTarball fp name >>= traverse (liftShelly . decompress)
 
 isAurPackage :: T.Text -> Aura Bool
 isAurPackage name = isJust <$> pkgbuild' name
@@ -92,17 +81,12 @@
 ------------------
 sourceTarball :: FilePath            -- ^ Where to save the tarball.
               -> T.Text              -- ^ Package name.
-              -> IO (Maybe FilePath) -- ^ Saved tarball location.
-<<<<<<< HEAD
-sourceTarball path = fmap join . (info >=> traverse f)
-    where f = saveUrlContents path . (aurLink <>) . urlPathOf
-=======
+              -> Aura (Maybe FilePath) -- ^ Saved tarball location.
 sourceTarball path pkg = do
   i <- info [pkg]
   case i of
     [] -> pure Nothing
-    (i':_) -> saveUrlContents path . (aurLink <>) . T.unpack $ urlPathOf i'
->>>>>>> fce8946c
+    (i':_) -> liftIO . saveUrlContents path . (aurLink <>) $ urlPathOf i'
 
 ------------
 -- RPC CALLS
